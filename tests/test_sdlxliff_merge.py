--- conflicted
+++ resolved
@@ -124,9 +124,7 @@
     merger = StructuralMerger(stripped)
     merged = merger.merge()
 
-<<<<<<< HEAD
     assert "one two three" in merged
-
 
 def test_merge_preserves_statuses():
     original = (
@@ -145,7 +143,4 @@
 
     assert "approved='yes'" in merged
     assert "state='translated'" in merged
-    assert "hola" in merged
-=======
-    assert "one two three" in merged
->>>>>>> 87ae1957
+    assert "hola" in merged